import {
  always,
  block,
  call,
  clockRunning,
  cond,
  set,
  startClock,
  stopClock,
} from '../base';
import { delay } from '../derived';
import { default as Clock } from '../core/AnimatedClock';
import { default as Value } from '../core/AnimatedValue';
import { evaluateOnce } from '../derived/evaluateOnce';

function backwardsCompatibleInvoke(node, AnimationClass, value, config) {
  let returnMethod;
  const newValue = new Value(0);
  const newClock = new Clock();
  const currentState = AnimationClass.getDefaultState();
  currentState.position = newValue;
  let alwaysNode;
  let isStarted = false;
  let isDone = false;
  let wasStopped = false;
  return {
    start: currentReturnMethod => {
      if (isStarted) {
        returnMethod && returnMethod({ finished: false });
        return;
      }
      if (isDone) {
        console.warn('Animation has been finished before');
        // inconsistent with React Native
        return;
      }
      isStarted = true;
      alwaysNode = always(
        set(
          value,
          block([
<<<<<<< HEAD
            cond(currentState.finished, set(currentState.finished, 0)),
            cond(clockRunning(newClock), 0, [
              set(newValue, value),
              startClock(newClock),
            ]),
            backwardsCompatibleAnimWrapper(node, AnimationClass)(
              newClock,
              currentState,
              config
            ),
=======
            cond(clockRunning(newClock), 0, [startClock(newClock)]),
            node(newClock, currentState, config),
>>>>>>> 86d643bf
            cond(currentState.finished, [
              call([], () => {
                isStarted = false;
                isDone = true;
                value.__setAnimation(null, !wasStopped);
                if (!wasStopped) {
                  wasStopped = false;
                }
              }),
              stopClock(newClock),
            ]),
            currentState.position,
          ])
        )
      );
      returnMethod = currentReturnMethod;
      alwaysNode.__addChild(value);
      value.__setAnimation({
        node: alwaysNode,
        returnMethod: arg => {
          returnMethod && returnMethod(arg);
        },
      });
    },
    stop: () => {
      if (isDone) {
        console.warn('Animation has been finished before');
        return;
      }
      if (!isStarted) {
        console.warn("Animation hasn't been started");
        return;
      }
      wasStopped = true;
      evaluateOnce(set(currentState.finished, 1), currentState.finished);
    },
    __value_testOnly: value,
  };
}

export default function backwardsCompatibleAnimWrapper(node, AnimationClass) {
  return (clock, state, config) => {
    if (config !== undefined) {
      let resultNode = node(clock, state, config);
      if (config.delay) {
        resultNode = delay(
          clock,
          { finished: new Value(0) },
          { time: config.delay, node: resultNode }
        );
      }
      return resultNode;
    }
    return backwardsCompatibleInvoke(node, AnimationClass, clock, state);
  };
}<|MERGE_RESOLUTION|>--- conflicted
+++ resolved
@@ -39,7 +39,6 @@
         set(
           value,
           block([
-<<<<<<< HEAD
             cond(currentState.finished, set(currentState.finished, 0)),
             cond(clockRunning(newClock), 0, [
               set(newValue, value),
@@ -50,10 +49,6 @@
               currentState,
               config
             ),
-=======
-            cond(clockRunning(newClock), 0, [startClock(newClock)]),
-            node(newClock, currentState, config),
->>>>>>> 86d643bf
             cond(currentState.finished, [
               call([], () => {
                 isStarted = false;
