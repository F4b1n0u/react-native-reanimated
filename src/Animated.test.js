import Animated, { Easing } from './Animated';
import ReanimatedModule from './ReanimatedModule';
import AnimatedNode from './core/AnimatedNode';

jest.mock('./ReanimatedEventEmitter');
jest.mock('./ReanimatedModule');

const { Value, timing, spring, decay } = Animated;
describe('Reanimated backward compatible API', () => {
  beforeEach(() => {
    let nodesCreated = 0;
    ReanimatedModule.createNode = () => nodesCreated++;
    ReanimatedModule.dropNode = () => nodesCreated--;
    ReanimatedModule.getNumberOfNodes = () => nodesCreated;
  });

  const checkIfAttachAndDetachNodesProperly = jest.fn(animation => {
    const transX = new Value(0);

    const initial = ReanimatedModule.getNumberOfNodes();
    const v = new AnimatedNode({ type: 'sampleView', value: 0 });
    transX.__addChild(v);
    const before = ReanimatedModule.getNumberOfNodes();
    const anim = animation.node(transX, animation.config);
    anim.start();
    const during = ReanimatedModule.getNumberOfNodes();
    anim.__value_testOnly.__setAnimation(null, true);
    const after = ReanimatedModule.getNumberOfNodes();
    transX.__removeChild(v);
    v.__detach();
    const final = ReanimatedModule.getNumberOfNodes();

    return (
      initial === final &&
      after === before &&
      during > after &&
      initial === 0 &&
      before === 2
    );
  });

  it('fails if timing does not attach nodes correctly', () => {
    expect(
      checkIfAttachAndDetachNodesProperly({
        node: timing,
        name: 'timing',
        config: {
          duration: 5000,
          toValue: 120,
          easing: Easing.inOut(Easing.ease),
        },
      })
    ).toBeTruthy();
  });

  it('fails if decay does not attach nodes correctly', () => {
    expect(
      checkIfAttachAndDetachNodesProperly({
        node: decay,
        name: 'decay',
        config: {
          deceleration: 0.997,
        },
      })
    ).toBeTruthy();
  });

  it('fails if spring does not attach nodes correctly', () => {
    expect(
      checkIfAttachAndDetachNodesProperly({
        node: spring,
        name: 'spring',
        config: {
          toValue: 0,
          damping: 7,
          mass: 1,
          stiffness: 121.6,
          overshootClamping: false,
          restSpeedThreshold: 0.001,
          restDisplacementThreshold: 0.001,
        },
      })
    ).toBeTruthy();
  });

  it('fails if animation related nodes are still attached after detaching of value', () => {
    const { timing, Value } = Animated;
    const transX = new Value(0);
    const config = {
      duration: 5000,
      toValue: -120,
      easing: Easing.inOut(Easing.ease),
<<<<<<< HEAD
      delay: 1000,
    },
  }).toAttachNodesProperly();
});
=======
    };
>>>>>>> 86d643bf

    const anim = timing(transX, config);
    const anim2 = timing(transX, config);
    const v = new AnimatedNode({ type: 'sampleView', value: 0 }, [transX]);

    transX.__addChild(v);
    anim.start();
    anim2.start();

    v.__detach();
    expect(ReanimatedModule.getNumberOfNodes()).toBe(0);
  });
});<|MERGE_RESOLUTION|>--- conflicted
+++ resolved
@@ -90,14 +90,7 @@
       duration: 5000,
       toValue: -120,
       easing: Easing.inOut(Easing.ease),
-<<<<<<< HEAD
-      delay: 1000,
-    },
-  }).toAttachNodesProperly();
-});
-=======
     };
->>>>>>> 86d643bf
 
     const anim = timing(transX, config);
     const anim2 = timing(transX, config);
