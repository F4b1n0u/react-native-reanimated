import ReanimatedModule from '../ReanimatedModule';

const UPDATED_NODES = [];

<<<<<<< HEAD
const initializedNodes = new Set();
=======
const INITIALIZED_NODES = new Set();
>>>>>>> c48bbd1d

let loopID = 1;
let propUpdatesEnqueued = null;

function sanitizeConfig(config) {
  for (const key in config) {
    const value = config[key];
    if (value instanceof AnimatedNode) {
      config[key] = value.__nodeID;
    }
  }
  return config;
}

function runPropUpdates() {
  const visitedNodes = new Set();
  const findAndUpdateNodes = node => {
    if (visitedNodes.has(node)) {
      return;
    } else {
      visitedNodes.add(node);
    }
    if (typeof node.update === 'function') {
      node.update();
    } else {
      node.__getChildren().forEach(findAndUpdateNodes);
    }
  };
  for (let i = 0; i < UPDATED_NODES.length; i++) {
    const node = UPDATED_NODES[i];
    findAndUpdateNodes(node);
  }
  UPDATED_NODES.length = 0; // clear array
  propUpdatesEnqueued = null;
  loopID += 1;
}

let nodeCount = 0;

export default class AnimatedNode {
  constructor(nodeConfig, inputNodes) {
    this.__nodeID = ++nodeCount;
    this.__nodeConfig = sanitizeConfig(nodeConfig);
    this.__inputNodes =
      inputNodes && inputNodes.filter(node => node instanceof AnimatedNode);
  }
  // Workaround above allows for counting already initialized  easily
  // and fix issue of changing immutable object's field `initialized` while detaching
  // ("object has been frozen" exception)
  set __initialized(value) {
    if (value) {
      initializedNodes.add(this.__nodeID);
    } else {
      initializedNodes.delete(this.__nodeID);
    }
  }

  get __initialized() {
    return initializedNodes.has(this.__nodeID);
  }

  __attach() {
    this.__nativeInitialize();
    this.__inputNodes &&
      this.__inputNodes.forEach(node => node.__addChild(this));
  }

  __detach() {
    this.__inputNodes &&
      this.__inputNodes.forEach(node => node.__removeChild(this));
    this.__nativeTearDown();
  }

  __lastLoopID = 0;
  __memoizedValue = null;

  __children = [];

  __getValue() {
    if (this.__lastLoopID < loopID) {
      this.__lastLoopID = loopID;
      return (this.__memoizedValue = this.__onEvaluate());
    }
    return this.__memoizedValue;
  }

  __forceUpdateCache(newValue) {
    this.__memoizedValue = newValue;
    this.__markUpdated();
  }

  __dangerouslyRescheduleEvaluate() {
    this.__lastLoopID = 0;
    this.__markUpdated();
  }

  __markUpdated() {
    UPDATED_NODES.push(this);
    if (!propUpdatesEnqueued) {
      propUpdatesEnqueued = setImmediate(runPropUpdates);
    }
  }

  __nativeInitialize() {
    if (!INITIALIZED_NODES.has(this.__nodeID)) {
      ReanimatedModule.createNode(this.__nodeID, this.__nodeConfig);
      INITIALIZED_NODES.add(this.__nodeID);
    }
  }

  __nativeTearDown() {
    if (INITIALIZED_NODES.has(this.__nodeID)) {
      ReanimatedModule.dropNode(this.__nodeID);
<<<<<<< HEAD
      this.__initialized = false;
=======
      INITIALIZED_NODES.delete(this.__nodeID);
>>>>>>> c48bbd1d
    }
  }

  __onEvaluate() {
    throw new Error('Missing implementation of onEvaluate');
  }

  __getProps() {
    return this.__getValue();
  }

  __getChildren() {
    return this.__children;
  }

  __addChild(child) {
    if (this.__children.length === 0) {
      this.__attach();
    }
    this.__children.push(child);
    child.__nativeInitialize();

    ReanimatedModule.connectNodes(this.__nodeID, child.__nodeID);
  }

  __removeChild(child) {
    const index = this.__children.indexOf(child);
    if (index === -1) {
      console.warn("Trying to remove a child that doesn't exist");
      return;
    }
    ReanimatedModule.disconnectNodes(this.__nodeID, child.__nodeID);

    this.__children.splice(index, 1);
    if (this.__children.length === 0) {
      this.__detach();
    }
  }

  _connectAnimatedView(nativeViewTag) {
    ReanimatedModule.connectNodeToView(this.__nodeID, nativeViewTag);
  }

  _disconnectAnimatedView(nativeViewTag) {
    ReanimatedModule.disconnectNodeFromView(this.__nodeID, nativeViewTag);
  }
}<|MERGE_RESOLUTION|>--- conflicted
+++ resolved
@@ -2,11 +2,7 @@
 
 const UPDATED_NODES = [];
 
-<<<<<<< HEAD
-const initializedNodes = new Set();
-=======
 const INITIALIZED_NODES = new Set();
->>>>>>> c48bbd1d
 
 let loopID = 1;
 let propUpdatesEnqueued = null;
@@ -52,20 +48,6 @@
     this.__nodeConfig = sanitizeConfig(nodeConfig);
     this.__inputNodes =
       inputNodes && inputNodes.filter(node => node instanceof AnimatedNode);
-  }
-  // Workaround above allows for counting already initialized  easily
-  // and fix issue of changing immutable object's field `initialized` while detaching
-  // ("object has been frozen" exception)
-  set __initialized(value) {
-    if (value) {
-      initializedNodes.add(this.__nodeID);
-    } else {
-      initializedNodes.delete(this.__nodeID);
-    }
-  }
-
-  get __initialized() {
-    return initializedNodes.has(this.__nodeID);
   }
 
   __attach() {
@@ -120,11 +102,7 @@
   __nativeTearDown() {
     if (INITIALIZED_NODES.has(this.__nodeID)) {
       ReanimatedModule.dropNode(this.__nodeID);
-<<<<<<< HEAD
-      this.__initialized = false;
-=======
       INITIALIZED_NODES.delete(this.__nodeID);
->>>>>>> c48bbd1d
     }
   }
 
