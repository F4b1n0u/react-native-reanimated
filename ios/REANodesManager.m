#import "REANodesManager.h"

#import <React/RCTConvert.h>

#import "Nodes/REANode.h"
#import "Nodes/REAPropsNode.h"
#import "Nodes/REAStyleNode.h"
#import "Nodes/REATransformNode.h"
#import "Nodes/REAValueNode.h"
#import "Nodes/REABlockNode.h"
#import "Nodes/REACondNode.h"
#import "Nodes/REAOperatorNode.h"
#import "Nodes/REASetNode.h"
#import "Nodes/READebugNode.h"
#import "Nodes/REAClockNodes.h"
#import "Nodes/REAJSCallNode.h"
#import "Nodes/REABezierNode.h"
#import "Nodes/REAEventNode.h"
#import "REAModule.h"
#import "Nodes/REAAlwaysNode.h"
<<<<<<< HEAD
#import "Nodes/REAProceduralNode.h"
=======
#import "Nodes/REAConcatNode.h"
#import "REAModule.h"

@interface RCTUIManager ()

- (void)updateView:(nonnull NSNumber *)reactTag
          viewName:(NSString *)viewName
             props:(NSDictionary *)props;

- (void)setNeedsLayout;

@end

>>>>>>> a92e0c0e

// Interface below has been added in order to use private methods of RCTUIManager,
// RCTUIManager#UpdateView is a React Method which is exported to JS but in 
// Objective-C it stays private
// RCTUIManager#setNeedsLayout is a method which updated layout only which
// in its turn will trigger relayout if no batch has been activated

@interface RCTUIManager ()

- (void)updateView:(nonnull NSNumber *)reactTag
          viewName:(NSString *)viewName
             props:(NSDictionary *)props;

- (void)setNeedsLayout;

@end


@implementation REANodesManager
{
  NSMutableDictionary<REANodeID, REANode *> *_nodes;
  NSMapTable<NSString *, REANode *> *_eventMapping;
  NSMutableArray<id<RCTEvent>> *_eventQueue;
  CADisplayLink *_displayLink;
  BOOL _wantRunUpdates;
  NSMutableArray<REAOnAnimationCallback> *_onAnimationCallbacks;
  NSMutableArray<REANativeAnimationOp> *_operationsInBatch;
}

- (instancetype)initWithModule:(REAModule *)reanimatedModule
                     uiManager:(RCTUIManager *)uiManager
{
  if ((self = [super init])) {
    _reanimatedModule = reanimatedModule;
    _uiManager = uiManager;
    _nodes = [NSMutableDictionary new];
    _eventMapping = [NSMapTable strongToWeakObjectsMapTable];
    _eventQueue = [NSMutableArray new];
    _globalEvalContext = [[REAEvalContext alloc] initWithParent: NULL];
    _loopID = [NSNumber numberWithInt:1];
    _wantRunUpdates = NO;
    _onAnimationCallbacks = [NSMutableArray new];
    _operationsInBatch = [NSMutableArray new];
  }
  return self;
}

- (void)invalidate
{
  [self stopUpdatingOnAnimationFrame];
}

<<<<<<< HEAD
- (BOOL)isNodeCreated:(NSNumber *)id {
  return [_nodes objectForKey:id];
=======
- (void)operationsBatchDidComplete
{
  if (_displayLink) {
    // if display link is set it means some of the operations that have run as a part of the batch
    // requested updates. We want updates to be run in the same frame as in which operations have
    // been scheduled as it may mean the new view has just been mounted and expects its initial
    // props to be calculated.
    // Unfortunately if the operation has just scheduled animation callback it won't run until the
    // next frame. So if displayLink is set we trigger onAnimationFrame callback to make sure it
    // runs in the correct frame.
    [REANode runPropUpdates:_updateContext];
    if (_operationsInBatch.count != 0) {
      NSMutableArray<REANativeAnimationOp> *copiedOperationsQueue = _operationsInBatch;
      _operationsInBatch = [NSMutableArray new];
      RCTExecuteOnUIManagerQueue(^{
        for (int i = 0; i < copiedOperationsQueue.count; i++) {
          copiedOperationsQueue[i](self.uiManager);
        }
        [self.uiManager setNeedsLayout];
      });
    }
    _wantRunUpdates = NO;
  }
>>>>>>> a92e0c0e
}

- (REANode *)findNodeByID:(REANodeID)nodeID
{
  return _nodes[nodeID];
}

- (void)postOnAnimation:(REAOnAnimationCallback)clb
{
  [_onAnimationCallbacks addObject:clb];
  [self startUpdatingOnAnimationFrame];
}

- (void)postRunUpdatesAfterAnimation
{
  _wantRunUpdates = YES;
  [self startUpdatingOnAnimationFrame];
}

- (void)startUpdatingOnAnimationFrame
{
  if (!_displayLink) {
    _displayLink = [CADisplayLink displayLinkWithTarget:self selector:@selector(onAnimationFrame:)];
    [_displayLink addToRunLoop:[NSRunLoop mainRunLoop] forMode:NSRunLoopCommonModes];
  }
}

- (void)stopUpdatingOnAnimationFrame
{
  if (_displayLink) {
    [_displayLink invalidate];
    _displayLink = nil;
  }
}

- (void)onAnimationFrame:(CADisplayLink *)displayLink
{
  _currentAnimationTimestamp = displayLink.timestamp;

  // We process all enqueued events first
  for (NSUInteger i = 0; i < _eventQueue.count; i++) {
    id<RCTEvent> event = _eventQueue[i];
    [self processEvent:event];
  }
  [_eventQueue removeAllObjects];

  NSArray<REAOnAnimationCallback> *callbacks = _onAnimationCallbacks;
  _onAnimationCallbacks = [NSMutableArray new];

  // When one of the callbacks would postOnAnimation callback we don't want
  // to process it until the next frame. This is why we cpy the array before
  // we iterate over it
  for (REAOnAnimationCallback block in callbacks) {
    block(displayLink);
  }

  [REANode runPropUpdates:self];
  if (_operationsInBatch.count != 0) {
    NSMutableArray<REANativeAnimationOp> *copiedOperationsQueue = _operationsInBatch;
    _operationsInBatch = [NSMutableArray new];
    RCTExecuteOnUIManagerQueue(^{
      for (int i = 0; i < copiedOperationsQueue.count; i++) {
        copiedOperationsQueue[i](self.uiManager);
      }
      [self.uiManager setNeedsLayout];
    });
  }
  _wantRunUpdates = NO;

  if (_onAnimationCallbacks.count == 0) {
    [self stopUpdatingOnAnimationFrame];
  }
}

- (void)enqueueUpdateViewOnNativeThread:(nonnull NSNumber *)reactTag
                               viewName:(NSString *) viewName
                            nativeProps:(NSMutableDictionary *)nativeProps {
  [_operationsInBatch addObject:^(RCTUIManager *uiManager) {
    [uiManager updateView:reactTag viewName:viewName props:nativeProps];
  }];
}

#pragma mark -- Graph

- (void)createNode:(REANodeID)nodeID
            config:(NSDictionary<NSString *, id> *)config
{
  static NSDictionary *map;
  static dispatch_once_t mapToken;
  dispatch_once(&mapToken, ^{
    map = @{@"props": [REAPropsNode class],
            @"style": [REAStyleNode class],
            @"transform": [REATransformNode class],
            @"value": [REAValueNode class],
            @"block": [REABlockNode class],
            @"cond": [REACondNode class],
            @"op": [REAOperatorNode class],
            @"set": [REASetNode class],
            @"debug": [READebugNode class],
            @"clock": [REAClockNode class],
            @"clockStart": [REAClockStartNode class],
            @"clockStop": [REAClockStopNode class],
            @"clockTest": [REAClockTestNode class],
            @"call": [REAJSCallNode class],
            @"bezier": [REABezierNode class],
            @"event": [REAEventNode class],
            @"always": [REAAlwaysNode class],
<<<<<<< HEAD
            @"procedural": [REAProceduralNode class],
            @"perform": [REAPerformNode class],
            @"argument": [REAArgumentNode class],
=======
            @"concat": [REAConcatNode class],
>>>>>>> a92e0c0e
//            @"listener": nil,
            };
  });

  NSString *nodeType = [RCTConvert NSString:config[@"type"]];

  Class nodeClass = map[nodeType];
  if (!nodeClass) {
    RCTLogError(@"Animated node type %@ not supported natively", nodeType);
    return;
  }

  REANode *node = [[nodeClass alloc] initWithID:nodeID config:config];
  node.nodesManager = self;
 // node.updateContext = _globalEvalContext;
  _nodes[nodeID] = node;
}

- (void)dropNode:(REANodeID)nodeID
{
  REANode *node = _nodes[nodeID];
  [node onDrop];
  if (node) {
    [_nodes removeObjectForKey:nodeID];
  }
}

- (void)connectNodes:(nonnull NSNumber *)parentID childID:(nonnull REANodeID)childID
{
  RCTAssertParam(parentID);
  RCTAssertParam(childID);

  REANode *parentNode = _nodes[parentID];
  REANode *childNode = _nodes[childID];

  RCTAssertParam(parentNode);
  RCTAssertParam(childNode);

  [parentNode addChild:childNode];
}

- (void)disconnectNodes:(REANodeID)parentID childID:(REANodeID)childID
{
  RCTAssertParam(parentID);
  RCTAssertParam(childID);

  REANode *parentNode = _nodes[parentID];
  REANode *childNode = _nodes[childID];

  RCTAssertParam(parentNode);
  RCTAssertParam(childNode);

  [parentNode removeChild:childNode];
}

- (void)connectNodeToView:(REANodeID)nodeID
                  viewTag:(NSNumber *)viewTag
                 viewName:(NSString *)viewName
{
  RCTAssertParam(nodeID);
  REANode *node = _nodes[nodeID];
  RCTAssertParam(node);

  if ([node isKindOfClass:[REAPropsNode class]]) {
    [(REAPropsNode *)node connectToView:viewTag viewName:viewName];
  }
}

- (void)disconnectNodeFromView:(REANodeID)nodeID
                       viewTag:(NSNumber *)viewTag
{
  RCTAssertParam(nodeID);
  REANode *node = _nodes[nodeID];
  RCTAssertParam(node);

  if ([node isKindOfClass:[REAPropsNode class]]) {
    [(REAPropsNode *)node disconnectFromView:viewTag];
  }
}

- (void)attachEvent:(NSNumber *)viewTag
          eventName:(NSString *)eventName
        eventNodeID:(REANodeID)eventNodeID
{
  RCTAssertParam(eventNodeID);
  REANode *eventNode = _nodes[eventNodeID];
  RCTAssert([eventNode isKindOfClass:[REAEventNode class]], @"Event node is of an invalid type");

  NSString *key = [NSString stringWithFormat:@"%@%@", viewTag, eventName];
  RCTAssert([_eventMapping objectForKey:key] == nil, @"Event handler already set for the given view and event type");
  [_eventMapping setObject:eventNode forKey:key];
}

- (void)detachEvent:(NSNumber *)viewTag
          eventName:(NSString *)eventName
        eventNodeID:(REANodeID)eventNodeID
{
  NSString *key = [NSString stringWithFormat:@"%@%@", viewTag, eventName];
  [_eventMapping removeObjectForKey:key];
}

- (void)processEvent:(id<RCTEvent>)event
{
  NSString *key = [NSString stringWithFormat:@"%@%@", event.viewTag, event.eventName];
  REAEventNode *eventNode = [_eventMapping objectForKey:key];
  [eventNode processEvent:event];
}

- (void)dispatchEvent:(id<RCTEvent>)event
{
  NSString *key = [NSString stringWithFormat:@"%@%@", event.viewTag, event.eventName];
  REANode *eventNode = [_eventMapping objectForKey:key];

  if (eventNode != nil) {
    // enqueue node to be processed
    [_eventQueue addObject:event];
    [self startUpdatingOnAnimationFrame];
  }
}

- (void)configureProps:(NSSet<NSString *> *)nativeProps
               uiProps:(NSSet<NSString *> *)uiProps
{
  _uiProps = uiProps;
  _nativeProps = nativeProps;
}

@end<|MERGE_RESOLUTION|>--- conflicted
+++ resolved
@@ -18,9 +18,7 @@
 #import "Nodes/REAEventNode.h"
 #import "REAModule.h"
 #import "Nodes/REAAlwaysNode.h"
-<<<<<<< HEAD
 #import "Nodes/REAProceduralNode.h"
-=======
 #import "Nodes/REAConcatNode.h"
 #import "REAModule.h"
 
@@ -34,7 +32,6 @@
 
 @end
 
->>>>>>> a92e0c0e
 
 // Interface below has been added in order to use private methods of RCTUIManager,
 // RCTUIManager#UpdateView is a React Method which is exported to JS but in 
@@ -87,10 +84,9 @@
   [self stopUpdatingOnAnimationFrame];
 }
 
-<<<<<<< HEAD
 - (BOOL)isNodeCreated:(NSNumber *)id {
   return [_nodes objectForKey:id];
-=======
+
 - (void)operationsBatchDidComplete
 {
   if (_displayLink) {
@@ -114,7 +110,6 @@
     }
     _wantRunUpdates = NO;
   }
->>>>>>> a92e0c0e
 }
 
 - (REANode *)findNodeByID:(REANodeID)nodeID
@@ -222,13 +217,10 @@
             @"bezier": [REABezierNode class],
             @"event": [REAEventNode class],
             @"always": [REAAlwaysNode class],
-<<<<<<< HEAD
             @"procedural": [REAProceduralNode class],
             @"perform": [REAPerformNode class],
             @"argument": [REAArgumentNode class],
-=======
             @"concat": [REAConcatNode class],
->>>>>>> a92e0c0e
 //            @"listener": nil,
             };
   });
