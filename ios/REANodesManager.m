--- conflicted
+++ resolved
@@ -129,10 +129,7 @@
     block(displayLink);
   }
 
-<<<<<<< HEAD
   [REANode runPropUpdates:self];
-=======
-  [REANode runPropUpdates:_updateContext];
   if (_operationsInBatch.count != 0) {
     NSMutableArray<REANativeAnimationOp> *copiedOperationsQueue = _operationsInBatch;
     _operationsInBatch = [NSMutableArray new];
@@ -143,7 +140,6 @@
       [self.uiManager setNeedsLayout];
     });
   }
->>>>>>> 741cb30f
   _wantRunUpdates = NO;
 
   if (_onAnimationCallbacks.count == 0) {
