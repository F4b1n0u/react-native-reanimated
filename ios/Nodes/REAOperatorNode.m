#include <tgmath.h>

#import "REAOperatorNode.h"
#import "REANodesManager.h"

typedef id (^REAOperatorBlock)(NSArray<REANode *> *inputNodes, REAEvalContext *evalContext);

#define REA_REDUCE(OP, evalContext) ^(NSArray<REANode *> *inputNodes, REAEvalContext *evalContext) { \
CGFloat acc = [[inputNodes[0] value:evalContext] doubleValue]; \
for (NSUInteger i = 1; i < inputNodes.count; i++) { \
  CGFloat a = acc, b = [[inputNodes[i] value:evalContext] doubleValue]; \
  acc = OP; \
} \
return @(acc); \
}

#define REA_SINGLE(OP, evalContext) ^(NSArray<REANode *> *inputNodes, REAEvalContext *evalContext) { \
CGFloat a = [[inputNodes[0] value:evalContext] doubleValue]; \
return @(OP); \
}

#define REA_INFIX(OP, evalContext) ^(NSArray<REANode *> *inputNodes, REAEvalContext *evalContext) { \
CGFloat a = [[inputNodes[0] value:evalContext] doubleValue]; \
CGFloat b = [[inputNodes[1] value:evalContext] doubleValue]; \
return @(OP); \
}

@implementation REAOperatorNode {
  NSArray<NSNumber *> *_input;
  NSMutableArray<REANode *> *_inputNodes;
  REAOperatorBlock _op;
}

- (instancetype)initWithID:(REANodeID)nodeID config:(NSDictionary<NSString *,id> *)config
{
  static NSDictionary *OPS;
  static dispatch_once_t opsToken;
  dispatch_once(&opsToken, ^{
    OPS = @{
            // arithmetic
            @"add": REA_REDUCE(a + b, evalContext),
            @"sub": REA_REDUCE(a - b, evalContext),
            @"multiply": REA_REDUCE(a * b, evalContext),
            @"divide": REA_REDUCE(a / b, evalContext),
            @"pow": REA_REDUCE(pow(a, b), evalContext),
            @"modulo": REA_REDUCE(fmodf(fmodf(a, b) + b, b), evalContext),
            @"sqrt": REA_SINGLE(sqrt(a), evalContext),
            @"sin": REA_SINGLE(sin(a), evalContext),
            @"cos": REA_SINGLE(cos(a), evalContext),
            @"exp": REA_SINGLE(exp(a), evalContext),
            @"round": REA_SINGLE(round(a), evalContext),

            // logical
            @"and": ^(NSArray<REANode *> *inputNodes, REAEvalContext *evalContext) {
              BOOL res = [[inputNodes[0] value:evalContext] doubleValue];
              for (NSUInteger i = 1; i < inputNodes.count && res; i++) {
                res = res && [[inputNodes[i] value:evalContext] doubleValue];
              }
              return res ? @(1.) : @(0.);
            },
            @"or": ^(NSArray<REANode *> *inputNodes, REAEvalContext *evalContext) {
              BOOL res = [[inputNodes[0] value:evalContext] doubleValue];
              for (NSUInteger i = 1; i < inputNodes.count && !res; i++) {
                res = res || [[inputNodes[i] value:evalContext] doubleValue];
              }
              return res ? @(1.) : @(0.);
            },
<<<<<<< HEAD
            @"not": REA_SINGLE(!a, evalContext),
            @"defined": ^(NSArray<REANode *> *inputNodes, REAEvalContext *evalContext) {
              id val = [inputNodes[0] value:evalContext];
              id res = @(val != nil && !isnan([val doubleValue]));
=======
            @"not": REA_SINGLE(!a),
            @"defined": ^(NSArray<REANode *> *inputNodes) {
              id val = [inputNodes[0] value];
              id res = @(val != nil && !([val isKindOfClass:[NSNumber class]] && isnan([val doubleValue])));
>>>>>>> a92e0c0e
              return res;
            },

            // comparing
            @"lessThan": REA_INFIX(a < b, evalContext),
            @"eq": REA_INFIX(a == b, evalContext),
            @"greaterThan": REA_INFIX(a > b, evalContext),
            @"lessOrEq": REA_INFIX(a <= b, evalContext),
            @"greaterOrEq": REA_INFIX(a >= b, evalContext),
            @"neq": REA_INFIX(a != b, evalContext),
            };
  });
  if ((self = [super initWithID:nodeID config:config])) {
    _input = config[@"input"];
    _inputNodes = [NSMutableArray arrayWithCapacity:_input.count];
    _op = OPS[config[@"op"]];
    if (!_op) {
      RCTLogError(@"Operator '%@' not found", config[@"op"]);
    }
  }
  return self;
}

- (id)evaluate:(REAEvalContext *)evalContext;
{
  for (NSUInteger i = 0; i < _input.count; i++) {
    _inputNodes[i] = [self.nodesManager findNodeByID:_input[i]];
  }
  return _op(_inputNodes, evalContext);
}

@end
<|MERGE_RESOLUTION|>--- conflicted
+++ resolved
@@ -65,17 +65,10 @@
               }
               return res ? @(1.) : @(0.);
             },
-<<<<<<< HEAD
             @"not": REA_SINGLE(!a, evalContext),
             @"defined": ^(NSArray<REANode *> *inputNodes, REAEvalContext *evalContext) {
               id val = [inputNodes[0] value:evalContext];
-              id res = @(val != nil && !isnan([val doubleValue]));
-=======
-            @"not": REA_SINGLE(!a),
-            @"defined": ^(NSArray<REANode *> *inputNodes) {
-              id val = [inputNodes[0] value];
               id res = @(val != nil && !([val isKindOfClass:[NSNumber class]] && isnan([val doubleValue])));
->>>>>>> a92e0c0e
               return res;
             },
 
