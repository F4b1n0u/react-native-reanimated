package com.swmansion.reanimated.nodes;

import com.facebook.react.bridge.JavaOnlyMap;
import com.facebook.react.bridge.ReadableMap;
import com.facebook.react.bridge.WritableArray;
import com.facebook.react.bridge.WritableMap;
import com.swmansion.reanimated.EvalContext;
import com.swmansion.reanimated.NodesManager;
import com.swmansion.reanimated.Utils;

import java.util.Map;

<<<<<<< HEAD
public class StyleNode extends Node<WritableMap> {
=======
import javax.annotation.Nullable;

public class StyleNode extends Node {
>>>>>>> a92e0c0e

  private final Map<String, Integer> mMapping;

  public StyleNode(int nodeID, ReadableMap config, NodesManager nodesManager) {
    super(nodeID, config, nodesManager);
    mMapping = Utils.processMapping(config.getMap("style"));
  }

  @Override
  protected WritableMap evaluate(EvalContext evalContext) {
    JavaOnlyMap propMap = new JavaOnlyMap();
    for (Map.Entry<String, Integer> entry : mMapping.entrySet()) {
      Node node = mNodesManager.findNodeById(entry.getValue(), Node.class);
      if (node instanceof TransformNode) {
<<<<<<< HEAD
        propMap.putArray(entry.getKey(), ((TransformNode) node).value(evalContext));
      } else {
        propMap.putDouble(entry.getKey(), node.doubleValue(evalContext));
=======
        propMap.putArray(entry.getKey(), (WritableArray) node.value());
      } else {
        Object val = node.value();
        if (val instanceof Double) {
          propMap.putDouble(entry.getKey(), (Double) val);
        } else if (val instanceof String) {
          propMap.putString(entry.getKey(), (String) val);
        } else {
          throw new IllegalStateException("Wrong style form");
        }
>>>>>>> a92e0c0e
      }
    }
    return propMap;
  }
}<|MERGE_RESOLUTION|>--- conflicted
+++ resolved
@@ -10,13 +10,8 @@
 
 import java.util.Map;
 
-<<<<<<< HEAD
-public class StyleNode extends Node<WritableMap> {
-=======
-import javax.annotation.Nullable;
 
 public class StyleNode extends Node {
->>>>>>> a92e0c0e
 
   private final Map<String, Integer> mMapping;
 
@@ -31,14 +26,9 @@
     for (Map.Entry<String, Integer> entry : mMapping.entrySet()) {
       Node node = mNodesManager.findNodeById(entry.getValue(), Node.class);
       if (node instanceof TransformNode) {
-<<<<<<< HEAD
-        propMap.putArray(entry.getKey(), ((TransformNode) node).value(evalContext));
-      } else {
-        propMap.putDouble(entry.getKey(), node.doubleValue(evalContext));
-=======
         propMap.putArray(entry.getKey(), (WritableArray) node.value());
       } else {
-        Object val = node.value();
+        Object val = node.value(evalContext);
         if (val instanceof Double) {
           propMap.putDouble(entry.getKey(), (Double) val);
         } else if (val instanceof String) {
@@ -46,7 +36,6 @@
         } else {
           throw new IllegalStateException("Wrong style form");
         }
->>>>>>> a92e0c0e
       }
     }
     return propMap;
