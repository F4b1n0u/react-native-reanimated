--- conflicted
+++ resolved
@@ -24,13 +24,8 @@
     public int nodeID;
 
     @Override
-<<<<<<< HEAD
-    public double getValue(NodesManager nodesManager) {
+    public Object getValue(NodesManager nodesManager) {
       return nodesManager.getNodeValue(nodeID, nodesManager.mGlobalEvalContext);
-=======
-    public Object getValue(NodesManager nodesManager) {
-      return nodesManager.getNodeValue(nodeID);
->>>>>>> a92e0c0e
     }
   }
 
