package com.swmansion.reanimated.nodes;

import com.facebook.react.bridge.ReadableMap;
import com.facebook.react.bridge.UiThreadUtil;
import com.swmansion.reanimated.EvalContext;
import com.swmansion.reanimated.NodesManager;

import java.util.ArrayList;
import java.util.HashSet;
import java.util.List;
import java.util.Set;
import java.util.Stack;

import javax.annotation.Nullable;

public abstract class Node {

  public static final Double ZERO = Double.valueOf(0);
  public static final Double ONE = Double.valueOf(1);

  protected final int mNodeID;
  protected final NodesManager mNodesManager;

<<<<<<< HEAD
  protected @Nullable List<Node<?>> mChildren; /* lazy-initialized when a child is added */
=======
  private final UpdateContext mUpdateContext;

  private long mLastLoopID = -1;
  private @Nullable Object mMemoizedValue;
  private @Nullable List<Node> mChildren; /* lazy-initialized when a child is added */
>>>>>>> a92e0c0e

  public Node(int nodeID, @Nullable ReadableMap config, NodesManager nodesManager) {
    mNodeID = nodeID;
    mNodesManager = nodesManager;
  }

<<<<<<< HEAD
  protected abstract @Nullable T evaluate(EvalContext evalContext);

  public final @Nullable T value(EvalContext evalContext) {
    long lastLoopID = evalContext.lastLoopsIDs.get(mNodeID, (long) -1);
    if (lastLoopID < mNodesManager.updateLoopID) {
      evalContext.lastLoopsIDs.put(mNodeID, mNodesManager.updateLoopID);
      Object result = evaluate(evalContext);
      evalContext.memoizedValues.put(mNodeID,  result);
      return (T)result;
=======
  protected abstract @Nullable Object evaluate();

  public final @Nullable Object value() {
    if (mLastLoopID < mUpdateContext.updateLoopID) {
      mLastLoopID = mUpdateContext.updateLoopID;
      return (mMemoizedValue = evaluate());
>>>>>>> a92e0c0e
    }
    return (T) evalContext.memoizedValues.get(mNodeID);
  }

  /**
   * This method will never return null. If value is null or of a different type we try to cast and
   * return 0 if we fail to properly cast the value. This is to match iOS behavior where the node
   * would not throw even if the value was not set.
   */
<<<<<<< HEAD
  public final Double doubleValue(EvalContext evalContext) {
    T value = value(evalContext);
=======
  public final Double doubleValue() {
    Object value = value();
>>>>>>> a92e0c0e
    if (value == null) {
      return ZERO;
    } else if (value instanceof Double) {
      return (Double) value;
    } else if (value instanceof Number) {
      return Double.valueOf(((Number) value).doubleValue());
    } else if (value instanceof Boolean) {
      return ((Boolean) value).booleanValue() ? ONE : ZERO;
    }
    throw new IllegalStateException("Value of node " + this + " cannot be cast to a number");
  }

  public void addChild(Node child) {
    if (mChildren == null) {
      mChildren = new ArrayList<>();
    }
    mChildren.add(child);
    dangerouslyRescheduleEvaluate(mNodesManager.mGlobalEvalContext);
  }

  public void removeChild(Node child) {
    if (mChildren != null) {
      mChildren.remove(child);
    }
  }

  public void onDrop() {
    // no-op
  }

  public @Nullable List<Node<?>> getChildrenInContext(EvalContext context) {
    return mChildren;
  }

  public EvalContext switchContextWhileUpdatingIfNeeded(EvalContext context, Node lastVisited) {
    return context;
  }

  protected void markUpdated(EvalContext context) {
    UiThreadUtil.assertOnUiThread();
    context.updatedNodes.add(this);
    mNodesManager.postRunUpdatesAfterAnimation();
  }

  protected final void dangerouslyRescheduleEvaluate(EvalContext context) {
    context.lastLoopsIDs.put(mNodeID, (long) -1);
    markUpdated(context);
  }

<<<<<<< HEAD
  protected final void forceUpdateMemoizedValue(T value, EvalContext context) {
    context.memoizedValues.put(mNodeID, value);
    markUpdated(context);
=======
  protected final void forceUpdateMemoizedValue(Object value) {
    mMemoizedValue = value;
    markUpdated();
>>>>>>> a92e0c0e
  }

  private static void findAndUpdateNodes(Node node, Set<Node> visitedNodes, Stack<FinalNode> finalNodes, Stack<EvalContext> contexts, Node lastVisited) {
    if (visitedNodes.contains(node)) {
      return;
    }
    visitedNodes.add(node);

    EvalContext currentContext = contexts.peek();
    List<Node> children = node.getChildrenInContext(currentContext);
    EvalContext newContext = node.switchContextWhileUpdatingIfNeeded(currentContext, lastVisited);
    boolean pushedNewContext = false;
    EvalContext contextPopped = null;

    if (newContext != currentContext && newContext != null) {
      contexts.push(newContext);
      pushedNewContext = true;
    }

    if (node instanceof ProceduralNode.PerformNode && contexts.size() > 1) {
      contextPopped = contexts.pop();
    }

    if (children != null) {
      for (Node child : children) {
        findAndUpdateNodes(child, visitedNodes, finalNodes, contexts, node);
      }
    }
    if (node instanceof FinalNode) {
      finalNodes.push((FinalNode) node);
    }

    if (pushedNewContext) {
      contexts.pop();
    }

    if (contextPopped != null) {
      contexts.push(contextPopped);
    }
  }

  public static void runUpdates(NodesManager nodesManager) {
    UiThreadUtil.assertOnUiThread();
<<<<<<< HEAD
    ArrayList<Node> updatedNodes = nodesManager.mGlobalEvalContext.updatedNodes;
=======
    ArrayList<Node> updatedNodes = updateContext.updatedNodes;
    Set<Node> visitedNodes = new HashSet<>();
>>>>>>> a92e0c0e
    Stack<FinalNode> finalNodes = new Stack<>();
    Stack<EvalContext> contexts = new Stack<>();
    contexts.push(nodesManager.mGlobalEvalContext);
    for (int i = 0; i < updatedNodes.size(); i++) {
<<<<<<< HEAD
      findAndUpdateNodes(updatedNodes.get(i), new HashSet<Node>(), finalNodes, contexts, null);
      if (contexts.size() != 1) {
        throw new IllegalArgumentException("Stacking of contexts was not performed correctly");
      }
=======
      findAndUpdateNodes(updatedNodes.get(i), visitedNodes, finalNodes);
>>>>>>> a92e0c0e
      if (i == updatedNodes.size() - 1) {
        while (!finalNodes.isEmpty()) {
          finalNodes.pop().update();
        }
      }
    }
    updatedNodes.clear();
    nodesManager.updateLoopID++;
  }
}<|MERGE_RESOLUTION|>--- conflicted
+++ resolved
@@ -21,41 +21,28 @@
   protected final int mNodeID;
   protected final NodesManager mNodesManager;
 
-<<<<<<< HEAD
-  protected @Nullable List<Node<?>> mChildren; /* lazy-initialized when a child is added */
-=======
   private final UpdateContext mUpdateContext;
 
   private long mLastLoopID = -1;
   private @Nullable Object mMemoizedValue;
   private @Nullable List<Node> mChildren; /* lazy-initialized when a child is added */
->>>>>>> a92e0c0e
 
   public Node(int nodeID, @Nullable ReadableMap config, NodesManager nodesManager) {
     mNodeID = nodeID;
     mNodesManager = nodesManager;
   }
 
-<<<<<<< HEAD
-  protected abstract @Nullable T evaluate(EvalContext evalContext);
+  protected abstract @Nullable Object evaluate(EvalContext evalContext);
 
-  public final @Nullable T value(EvalContext evalContext) {
+  public final @Nullable Object value(EvalContext evalContext) {
     long lastLoopID = evalContext.lastLoopsIDs.get(mNodeID, (long) -1);
     if (lastLoopID < mNodesManager.updateLoopID) {
       evalContext.lastLoopsIDs.put(mNodeID, mNodesManager.updateLoopID);
       Object result = evaluate(evalContext);
       evalContext.memoizedValues.put(mNodeID,  result);
-      return (T)result;
-=======
-  protected abstract @Nullable Object evaluate();
-
-  public final @Nullable Object value() {
-    if (mLastLoopID < mUpdateContext.updateLoopID) {
-      mLastLoopID = mUpdateContext.updateLoopID;
-      return (mMemoizedValue = evaluate());
->>>>>>> a92e0c0e
+      return result;
     }
-    return (T) evalContext.memoizedValues.get(mNodeID);
+    return evalContext.memoizedValues.get(mNodeID);
   }
 
   /**
@@ -63,13 +50,8 @@
    * return 0 if we fail to properly cast the value. This is to match iOS behavior where the node
    * would not throw even if the value was not set.
    */
-<<<<<<< HEAD
   public final Double doubleValue(EvalContext evalContext) {
-    T value = value(evalContext);
-=======
-  public final Double doubleValue() {
-    Object value = value();
->>>>>>> a92e0c0e
+    Object value = value(evalContext);
     if (value == null) {
       return ZERO;
     } else if (value instanceof Double) {
@@ -119,15 +101,9 @@
     markUpdated(context);
   }
 
-<<<<<<< HEAD
-  protected final void forceUpdateMemoizedValue(T value, EvalContext context) {
+  protected final void forceUpdateMemoizedValue(Object value, EvalContext context) {
     context.memoizedValues.put(mNodeID, value);
     markUpdated(context);
-=======
-  protected final void forceUpdateMemoizedValue(Object value) {
-    mMemoizedValue = value;
-    markUpdated();
->>>>>>> a92e0c0e
   }
 
   private static void findAndUpdateNodes(Node node, Set<Node> visitedNodes, Stack<FinalNode> finalNodes, Stack<EvalContext> contexts, Node lastVisited) {
@@ -171,24 +147,16 @@
 
   public static void runUpdates(NodesManager nodesManager) {
     UiThreadUtil.assertOnUiThread();
-<<<<<<< HEAD
     ArrayList<Node> updatedNodes = nodesManager.mGlobalEvalContext.updatedNodes;
-=======
-    ArrayList<Node> updatedNodes = updateContext.updatedNodes;
     Set<Node> visitedNodes = new HashSet<>();
->>>>>>> a92e0c0e
     Stack<FinalNode> finalNodes = new Stack<>();
     Stack<EvalContext> contexts = new Stack<>();
     contexts.push(nodesManager.mGlobalEvalContext);
     for (int i = 0; i < updatedNodes.size(); i++) {
-<<<<<<< HEAD
       findAndUpdateNodes(updatedNodes.get(i), new HashSet<Node>(), finalNodes, contexts, null);
       if (contexts.size() != 1) {
         throw new IllegalArgumentException("Stacking of contexts was not performed correctly");
       }
-=======
-      findAndUpdateNodes(updatedNodes.get(i), visitedNodes, finalNodes);
->>>>>>> a92e0c0e
       if (i == updatedNodes.size() - 1) {
         while (!finalNodes.isEmpty()) {
           finalNodes.pop().update();
