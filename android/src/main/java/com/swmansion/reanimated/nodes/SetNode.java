--- conflicted
+++ resolved
@@ -15,13 +15,8 @@
   }
 
   @Override
-<<<<<<< HEAD
-  protected Double evaluate(EvalContext evalContext) {
-    Double newValue = mNodesManager.getNodeValue(mValueNodeID, evalContext);
-=======
-  protected Object evaluate() {
-    Object newValue = mNodesManager.getNodeValue(mValueNodeID);
->>>>>>> a92e0c0e
+  protected Object evaluate(EvalContext evalContext) {
+    Object newValue = mNodesManager.getNodeValue(mValueNodeID, evalContext);
     ValueNode what = mNodesManager.findNodeById(mWhatNodeID, ValueNode.class);
     what.setValue(newValue, evalContext);
     return newValue;
