--- conflicted
+++ resolved
@@ -144,15 +144,9 @@
   };
   private static final Operator DEFINED = new Operator() {
     @Override
-<<<<<<< HEAD
     public double evaluate(Node[] input, EvalContext evalContext) {
       Object res = input[0].value(evalContext);
       return (res != null && !((Double) res).isNaN()) ? 1. : 0.;
-=======
-    public double evaluate(Node[] input) {
-      Object res = input[0].value();
-      return (res != null && !(res instanceof Double && ((Double) res).isNaN())) ? 1. : 0.;
->>>>>>> a92e0c0e
     }
   };
 
@@ -252,11 +246,7 @@
   }
 
   @Override
-<<<<<<< HEAD
   protected Double evaluate(EvalContext evalContext) {
-=======
-  protected Object evaluate() {
->>>>>>> a92e0c0e
     for (int i = 0; i < mInputIDs.length; i++) {
       mInputNodes[i] = mNodesManager.findNodeById(mInputIDs[i], Node.class);
     }
