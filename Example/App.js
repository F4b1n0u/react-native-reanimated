--- conflicted
+++ resolved
@@ -10,11 +10,8 @@
 import Colors from './colors';
 import StartAPI from './startAPI';
 import ChatHeads from './chatHeads';
-<<<<<<< HEAD
 import ProceduralOptimization from './proceduralOptimization';
-=======
 import WidthAndHeight from './widthAndHeight';
->>>>>>> 741cb30f
 
 YellowBox.ignoreWarnings([
   'Warning: isMounted(...) is deprecated',
@@ -31,14 +28,11 @@
   Colors: { screen: Colors, title: 'Colors' },
   StartAPI: { screen: StartAPI, title: 'Start API' },
   chatHeads: { screen: ChatHeads, title: 'Chat heads (iOS only)' },
-<<<<<<< HEAD
   proceduralOptimization: {
     screen: ProceduralOptimization,
     title: 'Optimization of amount of nodes',
   },
-=======
   width: { screen: WidthAndHeight, title: 'width & height & more' },
->>>>>>> 741cb30f
 };
 
 class MainScreen extends React.Component {
