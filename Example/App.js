import React from 'react';
import { Text, View, FlatList, StyleSheet, YellowBox } from 'react-native';
import { createStackNavigator } from 'react-navigation';
import { RectButton, ScrollView } from 'react-native-gesture-handler';

import Snappable from './snappable';
import ImageViewer from './imageViewer';
import Test from './test';
import Interpolate from './src/interpolate';
import Colors from './colors';
import StartAPI from './startAPI';
import ChatHeads from './chatHeads';
<<<<<<< HEAD
import ProceduralOptimization from './proceduralOptimization';
=======
import Code from './code';
>>>>>>> a92e0c0e
import WidthAndHeight from './widthAndHeight';
import Rotations from './rotations';

import InteractablePlayground, {
  SCREENS as INTERACTABLE_SCREENS,
} from './interactablePlayground';

YellowBox.ignoreWarnings([
  'Warning: isMounted(...) is deprecated',
  'Module RCTImageLoader',
]);
// refers to bug in React Navigation which should be fixed soon
// https://github.com/react-navigation/react-navigation/issues/3956

const SCREENS = {
  Snappable: { screen: Snappable, title: 'Snappable' },
  Test: { screen: Test, title: 'Test' },
  ImageViewer: { screen: ImageViewer, title: 'Image Viewer' },
  Interactable: { screen: InteractablePlayground, title: 'Interactable' },
  Interpolate: { screen: Interpolate, title: 'Interpolate' },
  Colors: { screen: Colors, title: 'Colors' },
  StartAPI: { screen: StartAPI, title: 'Start API' },
  chatHeads: { screen: ChatHeads, title: 'Chat heads (iOS only)' },
<<<<<<< HEAD
  proceduralOptimization: {
    screen: ProceduralOptimization,
    title: 'Optimization of amount of nodes',
  },
=======
  code: { screen: Code, title: 'Animated.Code component' },
>>>>>>> a92e0c0e
  width: { screen: WidthAndHeight, title: 'width & height & more' },
  rotations: { screen: Rotations, title: 'rotations (concat node)' },
};

class MainScreen extends React.Component {
  static navigationOptions = {
    title: '🎬 Reanimated Examples',
  };
  render() {
    const data = Object.keys(SCREENS).map(key => ({ key }));
    return (
      <FlatList
        style={styles.list}
        data={data}
        ItemSeparatorComponent={ItemSeparator}
        renderItem={props => (
          <MainScreenItem
            {...props}
            onPressItem={({ key }) => this.props.navigation.navigate(key)}
          />
        )}
        renderScrollComponent={props => <ScrollView {...props} />}
      />
    );
  }
}

const ItemSeparator = () => <View style={styles.separator} />;

class MainScreenItem extends React.Component {
  _onPress = () => this.props.onPressItem(this.props.item);
  render() {
    const { key } = this.props.item;
    return (
      <RectButton style={styles.button} onPress={this._onPress}>
        <Text style={styles.buttonText}>{SCREENS[key].title || key}</Text>
      </RectButton>
    );
  }
}

const ExampleApp = createStackNavigator(
  {
    Main: { screen: MainScreen },
    ...SCREENS,
    ...INTERACTABLE_SCREENS,
  },
  {
    initialRouteName: 'Main',
  }
);

const styles = StyleSheet.create({
  list: {
    backgroundColor: '#EFEFF4',
  },
  separator: {
    height: 1,
    backgroundColor: '#DBDBE0',
  },
  buttonText: {
    backgroundColor: 'transparent',
  },
  button: {
    flex: 1,
    height: 60,
    padding: 10,
    flexDirection: 'row',
    alignItems: 'center',
    backgroundColor: '#fff',
  },
});

export default ExampleApp;<|MERGE_RESOLUTION|>--- conflicted
+++ resolved
@@ -10,11 +10,8 @@
 import Colors from './colors';
 import StartAPI from './startAPI';
 import ChatHeads from './chatHeads';
-<<<<<<< HEAD
 import ProceduralOptimization from './proceduralOptimization';
-=======
 import Code from './code';
->>>>>>> a92e0c0e
 import WidthAndHeight from './widthAndHeight';
 import Rotations from './rotations';
 
@@ -38,14 +35,11 @@
   Colors: { screen: Colors, title: 'Colors' },
   StartAPI: { screen: StartAPI, title: 'Start API' },
   chatHeads: { screen: ChatHeads, title: 'Chat heads (iOS only)' },
-<<<<<<< HEAD
   proceduralOptimization: {
     screen: ProceduralOptimization,
     title: 'Optimization of amount of nodes',
   },
-=======
   code: { screen: Code, title: 'Animated.Code component' },
->>>>>>> a92e0c0e
   width: { screen: WidthAndHeight, title: 'width & height & more' },
   rotations: { screen: Rotations, title: 'rotations (concat node)' },
 };
