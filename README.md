--- conflicted
+++ resolved
@@ -536,11 +536,7 @@
 spring(clock, { finished, position, velocity, time }, { damping, mass, stiffness, bounciness, speed, tension, friction, overshootClamping, restSpeedThreshold, restDisplacementThreshold, toValue })
 ```
 
-<<<<<<< HEAD
-When evaluated updates `position` and `velocity` nodes by running a single step of spring based animation. Check the original Animated API docs to lear about the config parameters like `damping`, `mass`, `stiffness`, `bounciness`, `speed`, `tension`, `friction`xk, `overshootClamping`, `restSpeedThreshold` and `restDisplacementThreshold`. The `finished` state updates to `1` when the `position` reaches the destination set by `toValue`. The `time` state variable also updates when the node evaluates and it represents the clock value at the time when the node got evaluated for the last time. It is expected that `time` variable is reset before spring animation can be restarted.
-=======
-When evaluated updates `position` and `velocity` nodes by running a single step of spring based animation. Check the original Animated API docs to learn about the config parameters like `damping`, `mass`, `stiffness`, `overshootClamping`, `restSpeedThreshold` and `restDisplacementThreshold`. The `finished` state updates to `1` when the `position` reaches the destination set by `toValue`. The `time` state variable also updates when the node evaluates and it represents the clock value at the time when the node got evaluated for the last time. It is expected that `time` variable is reset before spring animation can be restarted.
->>>>>>> 741cb30f
+When evaluated updates `position` and `velocity` nodes by running a single step of spring based animation. Check the original Animated API docs to learn about the config parameters like `damping`, `mass`, `stiffness`, `bounciness`, `speed`, `tension`, `friction`xk, `overshootClamping`, `restSpeedThreshold` and `restDisplacementThreshold`. The `finished` state updates to `1` when the `position` reaches the destination set by `toValue`. The `time` state variable also updates when the node evaluates and it represents the clock value at the time when the node got evaluated for the last time. It is expected that `time` variable is reset before spring animation can be restarted.
 
 
 ## Running animations
